# Kube-vip as a Static Pod

## Static Pods

Static pods are a Kubernetes pod that is ran by the `kubelet` on a single node, and is **not** managed by the Kubernetes cluster itself. This means that whilst the pod can appear within Kubernetes it can't make use of a variety of kubernetes functionality (such as the kubernetes token or `configMaps`). The static pod approach is primarily required for [kubeadm](https://kubernetes.io/docs/setup/production-environment/tools/kubeadm/create-cluster-kubeadm/), this is due to the sequence of actions performed by `kubeadm`. Ideally we want `kube-vip` to be part of the kubernetes cluster, for various bits of functionality we also need `kube-vip` to provide a HA virtual IP as part of the installation. 

The sequence of events for this to work follows:
1. Generate a `kube-vip` manifest in the static pods manifest folder
2. Run `kubeadm init`, this generates the manifests for the control plane and wait to connect to the VIP
3. The `kubelet` will parse and execute all manifest, including the `kube-vip` manifest
4. `kube-vip` starts and advertises our VIP
5. The `kubeadm init` finishes succesfully.

## Kube-Vip as **HA**, **Load-Balancer** or both ` ¯\_(ツ)_/¯`

When generating a manifest for `kube-vip` we will pass in the flags `--controlplane` / `--services` these will enable the various types of functionality within `kube-vip`. 

With both enabled `kube-vip` will manage a virtual IP address that is passed through it's configuration for a Highly Available Kubernetes cluster, it will also "watch" services of `type:LoadBalancer` and once their `spec.LoadBalancerIP` is updated (typically by a cloud controller) it will advertise this address using BGP/ARP.

## Generating a Manifest

This section details creating a number of manifests for various use cases

### Set configuration details

`export VIP=192.168.0.40`

`export INTERFACE=<interface>`

## Configure to use a container runtime

### Get latest version

 We can parse the GitHub API to find the latest version (or we can set this manually)

`KVVERSION=$(curl -sL https://api.github.com/repos/kube-vip/kube-vip/releases | jq -r ".[0].name")`

or manually:

`export KVVERSION=vx.x.x`

The easiest method to generate a manifest is using the container itself, below will create an alias for different container runtimes.

### containerd
<<<<<<< HEAD
`alias kube-vip="ctr run --rm --net-host ghcr.io/kube-vip/kube-vip:$KVVERSION vip /kube-vip"`

### Docker
`alias kube-vip="docker run --network host --rm ghcr.io/kube-vip/kube-vip:$KVVERSION"`
=======
`alias kube-vip="ctr run --rm --net-host ghcr.io/kube-vip/kube-vip:v0.3.9 vip /kube-vip"`

### Docker
`alias kube-vip="docker run --network host --rm ghcr.io/kube-vip/kube-vip:v0.3.9"`
>>>>>>> cfc6aa04


## ARP

This configuration will create a manifest that starts `kube-vip` providing **controlplane** and **services** management, using **leaderElection**. When this instance is elected as the leader it will bind the `vip` to the specified `interface`, this is also the same for services of `type:LoadBalancer`.

`export INTERFACE=eth0`

```
kube-vip manifest pod \
    --interface $INTERFACE \
    --vip $VIP \
    --controlplane \
    --services \
    --arp \
    --leaderElection | tee  /etc/kubernetes/manifests/kube-vip.yaml
```

## BGP

This configuration will create a manifest that will start `kube-vip` providing **controlplane** and **services** management. **Unlike** ARP, all nodes in the BGP configuration will advertise virtual IP addresses. 

**Note** we bind the address to `lo` as we don't want multiple devices that have the same address on public interfaces. We can specify all the peers in a comma seperate list in the format of `address:AS:password:multihop`.

`export INTERFACE=lo`

```
kube-vip manifest pod \
    --interface $INTERFACE \
    --vip $VIP \
    --controlplane \
    --services \
    --bgp \
    --localAS 65000 \
    --bgpRouterID 192.168.0.2 \
    --bgppeers 192.168.0.10:65000::false,192.168.0.11:65000::false | tee  /etc/kubernetes/manifests/kube-vip.yaml
```<|MERGE_RESOLUTION|>--- conflicted
+++ resolved
@@ -42,18 +42,10 @@
 The easiest method to generate a manifest is using the container itself, below will create an alias for different container runtimes.
 
 ### containerd
-<<<<<<< HEAD
 `alias kube-vip="ctr run --rm --net-host ghcr.io/kube-vip/kube-vip:$KVVERSION vip /kube-vip"`
 
 ### Docker
 `alias kube-vip="docker run --network host --rm ghcr.io/kube-vip/kube-vip:$KVVERSION"`
-=======
-`alias kube-vip="ctr run --rm --net-host ghcr.io/kube-vip/kube-vip:v0.3.9 vip /kube-vip"`
-
-### Docker
-`alias kube-vip="docker run --network host --rm ghcr.io/kube-vip/kube-vip:v0.3.9"`
->>>>>>> cfc6aa04
-
 
 ## ARP
 
