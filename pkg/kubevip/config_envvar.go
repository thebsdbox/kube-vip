--- conflicted
+++ resolved
@@ -208,16 +208,15 @@
 	// enableEndpointSlices enables use of EndpointSlices instead of Endpoints
 	enableEndpointSlices = "enable_endpointslices"
 
-<<<<<<< HEAD
 	// mirrorDestInterface is the network interface where all traffics that go through service interface
 	// will be mirrored to. The source interface is ServicesInterface by default, fall back to Interface if not set.
 	// + optional
 	mirrorDestInterface = "mirror_dest_interface"
-=======
-	// iptablesBackend iptables backend, can be specified as `nft` or `legacy`. If not set, it defaults to automatic detection.
+
+  // iptablesBackend iptables backend, can be specified as `nft` or `legacy`. If not set, it defaults to automatic detection.
 	iptablesBackend = "iptables_backend"
 
 	// backendHealthCheckInterval Interval in seconds for checking backend health.
 	backendHealthCheckInterval = "backend_health_check_interval"
->>>>>>> b0acf844
+
 )