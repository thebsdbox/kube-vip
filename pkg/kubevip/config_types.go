--- conflicted
+++ resolved
@@ -179,18 +179,16 @@
 	// EnableEndpointSlices, if enabled, EndpointSlices will be used instead of Endpoints
 	EnableEndpointSlices bool `yaml:"enableEndpointSlices"`
 
-<<<<<<< HEAD
 	// MirrorDestInterface is the network interface where all traffics that go through service interface
 	// will be mirrored to. If ServicesInterface is not set, fall back to Interface.
 	// + optional
 	MirrorDestInterface string `yaml:"mirrorDestInterface"`
-=======
+  
 	// IptablesBackend iptables backend, can be specified as `nft` or `legacy`. If not set, it defaults to automatic detection.
 	IptablesBackend string `yaml:"iptablesBackend"`
 
 	// BackendHealthCheckInterval Interval in seconds for checking backend health.
 	BackendHealthCheckInterval int `yaml:"backendHealthCheckInterval"`
->>>>>>> b0acf844
 }
 
 // KubernetesLeaderElection defines all of the settings for Kubernetes KubernetesLeaderElection
