module github.com/kube-vip/kube-vip

go 1.21

toolchain go1.21.3

require (
	github.com/cloudflare/ipvs v0.10.1
	github.com/davecgh/go-spew v1.1.1
	github.com/florianl/go-conntrack v0.4.0
	github.com/golang/protobuf v1.5.3
	github.com/insomniacslk/dhcp v0.0.0-20230731140434-0f9eb93a696c
	github.com/jpillora/backoff v1.0.0
	github.com/kamhlos/upnp v0.0.0-20210324072331-5661950dff08
	github.com/mdlayher/ndp v1.0.1
	github.com/onsi/ginkgo/v2 v2.13.2
	github.com/onsi/gomega v1.30.0
	github.com/osrg/gobgp/v3 v3.19.0
	github.com/packethost/packngo v0.30.0
	github.com/pkg/errors v0.9.1
	github.com/prometheus/client_golang v1.17.0
	github.com/sirupsen/logrus v1.9.3
	github.com/spf13/cobra v1.8.0
	github.com/stretchr/testify v1.8.4
	github.com/vishvananda/netlink v1.2.1-beta.2
	go.etcd.io/etcd/api/v3 v3.5.11
	go.etcd.io/etcd/client/pkg/v3 v3.5.11
	go.etcd.io/etcd/client/v3 v3.5.11
	go.uber.org/zap v1.26.0
	golang.org/x/exp v0.0.0-20231005195138-3e424a577f31
	golang.org/x/sys v0.15.0
	golang.zx2c4.com/wireguard/wgctrl v0.0.0-20230429144221-925a1e7659e6
	gopkg.in/yaml.v2 v2.4.0
	k8s.io/api v0.29.0
	k8s.io/apimachinery v0.29.0
	k8s.io/client-go v0.29.0
	k8s.io/klog/v2 v2.110.1
	sigs.k8s.io/kind v0.20.0
	sigs.k8s.io/yaml v1.4.0
)

require (
	github.com/BurntSushi/toml v1.3.2 // indirect
	github.com/alessio/shellescape v1.4.1 // indirect
	github.com/beorn7/perks v1.0.1 // indirect
	github.com/cespare/xxhash/v2 v2.2.0 // indirect
	github.com/coreos/go-semver v0.3.0 // indirect
	github.com/coreos/go-systemd/v22 v22.5.0 // indirect
	github.com/dgryski/go-farm v0.0.0-20200201041132-a6ae2369ad13 // indirect
	github.com/eapache/channels v1.1.0 // indirect
	github.com/eapache/queue v1.1.0 // indirect
	github.com/emicklei/go-restful/v3 v3.11.0 // indirect
	github.com/evanphx/json-patch/v5 v5.6.0 // indirect
	github.com/fsnotify/fsnotify v1.6.0 // indirect
	github.com/go-logr/logr v1.3.0 // indirect
	github.com/go-openapi/jsonpointer v0.19.6 // indirect
	github.com/go-openapi/jsonreference v0.20.2 // indirect
	github.com/go-openapi/swag v0.22.3 // indirect
	github.com/go-task/slim-sprig v0.0.0-20230315185526-52ccab3ef572 // indirect
	github.com/gogo/protobuf v1.3.2 // indirect
	github.com/google/gnostic-models v0.6.8 // indirect
	github.com/google/go-cmp v0.6.0 // indirect
	github.com/google/gofuzz v1.2.0 // indirect
	github.com/google/pprof v0.0.0-20210720184732-4bb14d4b1be1 // indirect
	github.com/google/safetext v0.0.0-20220905092116-b49f7bc46da2 // indirect
	github.com/google/uuid v1.3.1 // indirect
	github.com/hashicorp/hcl v1.0.0 // indirect
	github.com/imdario/mergo v0.3.12 // indirect
	github.com/inconshreveable/mousetrap v1.1.0 // indirect
	github.com/josharian/intern v1.0.0 // indirect
	github.com/josharian/native v1.1.0 // indirect
	github.com/json-iterator/go v1.1.12 // indirect
	github.com/k-sone/critbitgo v1.4.0 // indirect
	github.com/magiconair/properties v1.8.7 // indirect
	github.com/mailru/easyjson v0.7.7 // indirect
	github.com/mattn/go-isatty v0.0.14 // indirect
	github.com/matttproud/golang_protobuf_extensions v1.0.4 // indirect
	github.com/mdlayher/genetlink v1.3.2 // indirect
	github.com/mdlayher/netlink v1.7.2 // indirect
	github.com/mdlayher/packet v1.1.2 // indirect
	github.com/mdlayher/socket v0.4.1 // indirect
	github.com/mitchellh/mapstructure v1.5.0 // indirect
	github.com/modern-go/concurrent v0.0.0-20180306012644-bacd9c7ef1dd // indirect
	github.com/modern-go/reflect2 v1.0.2 // indirect
	github.com/munnerz/goautoneg v0.0.0-20191010083416-a7dc8b61c822 // indirect
	github.com/pelletier/go-toml v1.9.5 // indirect
	github.com/pelletier/go-toml/v2 v2.0.8 // indirect
	github.com/pierrec/lz4/v4 v4.1.18 // indirect
	github.com/pmezard/go-difflib v1.0.0 // indirect
<<<<<<< HEAD
	github.com/prometheus/client_model v0.3.0 // indirect
	github.com/prometheus/common v0.42.0 // indirect
	github.com/prometheus/procfs v0.10.1 // indirect
	github.com/remyoudompheng/bigfft v0.0.0-20200410134404-eec4a21b6bb0 // indirect
=======
	github.com/prometheus/client_model v0.4.1-0.20230718164431-9a2bf3000d16 // indirect
	github.com/prometheus/common v0.44.0 // indirect
	github.com/prometheus/procfs v0.11.1 // indirect
>>>>>>> 0c98c1e2
	github.com/spf13/afero v1.9.5 // indirect
	github.com/spf13/cast v1.5.1 // indirect
	github.com/spf13/jwalterweatherman v1.1.0 // indirect
	github.com/spf13/pflag v1.0.5 // indirect
	github.com/spf13/viper v1.16.0 // indirect
	github.com/subosito/gotenv v1.4.2 // indirect
	github.com/tj/go-spin v1.1.0 // indirect
	github.com/u-root/uio v0.0.0-20230305220412-3e8cd9d6bf63 // indirect
	github.com/vishvananda/netns v0.0.4 // indirect
	github.com/xlab/c-for-go v0.0.0-20230906092656-a1822f0a09c1 // indirect
	github.com/xlab/pkgconfig v0.0.0-20170226114623-cea12a0fd245 // indirect
	go.uber.org/multierr v1.10.0 // indirect
<<<<<<< HEAD
	golang.org/x/crypto v0.14.0 // indirect
	golang.org/x/mod v0.13.0 // indirect
	golang.org/x/net v0.17.0 // indirect
	golang.org/x/oauth2 v0.10.0 // indirect
	golang.org/x/sync v0.4.0 // indirect
	golang.org/x/term v0.13.0 // indirect
	golang.org/x/text v0.13.0 // indirect
=======
	golang.org/x/crypto v0.17.0 // indirect
	golang.org/x/net v0.17.0 // indirect
	golang.org/x/oauth2 v0.11.0 // indirect
	golang.org/x/sync v0.4.0 // indirect
	golang.org/x/term v0.15.0 // indirect
	golang.org/x/text v0.14.0 // indirect
>>>>>>> 0c98c1e2
	golang.org/x/time v0.3.0 // indirect
	golang.org/x/tools v0.14.0 // indirect
	golang.zx2c4.com/wireguard v0.0.0-20230325221338-052af4a8072b // indirect
	google.golang.org/appengine v1.6.7 // indirect
	google.golang.org/genproto v0.0.0-20230822172742-b8732ec3820d // indirect
	google.golang.org/genproto/googleapis/api v0.0.0-20230822172742-b8732ec3820d // indirect
	google.golang.org/genproto/googleapis/rpc v0.0.0-20230822172742-b8732ec3820d // indirect
	google.golang.org/grpc v1.59.0 // indirect
	google.golang.org/protobuf v1.31.0 // indirect
	gopkg.in/inf.v0 v0.9.1 // indirect
	gopkg.in/ini.v1 v1.67.0 // indirect
	gopkg.in/yaml.v3 v3.0.1 // indirect
<<<<<<< HEAD
	k8s.io/kube-openapi v0.0.0-20230717233707-2695361300d9 // indirect
	k8s.io/utils v0.0.0-20230406110748-d93618cff8a2 // indirect
	modernc.org/cc/v4 v4.1.0 // indirect
	modernc.org/mathutil v1.5.0 // indirect
	modernc.org/opt v0.1.3 // indirect
	modernc.org/strutil v1.1.3 // indirect
	modernc.org/token v1.0.1 // indirect
=======
	k8s.io/kube-openapi v0.0.0-20231010175941-2dd684a91f00 // indirect
	k8s.io/utils v0.0.0-20230726121419-3b25d923346b // indirect
>>>>>>> 0c98c1e2
	sigs.k8s.io/json v0.0.0-20221116044647-bc3834ca7abd // indirect
	sigs.k8s.io/structured-merge-diff/v4 v4.4.1 // indirect
)<|MERGE_RESOLUTION|>--- conflicted
+++ resolved
@@ -87,16 +87,9 @@
 	github.com/pelletier/go-toml/v2 v2.0.8 // indirect
 	github.com/pierrec/lz4/v4 v4.1.18 // indirect
 	github.com/pmezard/go-difflib v1.0.0 // indirect
-<<<<<<< HEAD
-	github.com/prometheus/client_model v0.3.0 // indirect
-	github.com/prometheus/common v0.42.0 // indirect
-	github.com/prometheus/procfs v0.10.1 // indirect
-	github.com/remyoudompheng/bigfft v0.0.0-20200410134404-eec4a21b6bb0 // indirect
-=======
 	github.com/prometheus/client_model v0.4.1-0.20230718164431-9a2bf3000d16 // indirect
 	github.com/prometheus/common v0.44.0 // indirect
 	github.com/prometheus/procfs v0.11.1 // indirect
->>>>>>> 0c98c1e2
 	github.com/spf13/afero v1.9.5 // indirect
 	github.com/spf13/cast v1.5.1 // indirect
 	github.com/spf13/jwalterweatherman v1.1.0 // indirect
@@ -109,22 +102,12 @@
 	github.com/xlab/c-for-go v0.0.0-20230906092656-a1822f0a09c1 // indirect
 	github.com/xlab/pkgconfig v0.0.0-20170226114623-cea12a0fd245 // indirect
 	go.uber.org/multierr v1.10.0 // indirect
-<<<<<<< HEAD
-	golang.org/x/crypto v0.14.0 // indirect
-	golang.org/x/mod v0.13.0 // indirect
-	golang.org/x/net v0.17.0 // indirect
-	golang.org/x/oauth2 v0.10.0 // indirect
-	golang.org/x/sync v0.4.0 // indirect
-	golang.org/x/term v0.13.0 // indirect
-	golang.org/x/text v0.13.0 // indirect
-=======
 	golang.org/x/crypto v0.17.0 // indirect
 	golang.org/x/net v0.17.0 // indirect
 	golang.org/x/oauth2 v0.11.0 // indirect
 	golang.org/x/sync v0.4.0 // indirect
 	golang.org/x/term v0.15.0 // indirect
 	golang.org/x/text v0.14.0 // indirect
->>>>>>> 0c98c1e2
 	golang.org/x/time v0.3.0 // indirect
 	golang.org/x/tools v0.14.0 // indirect
 	golang.zx2c4.com/wireguard v0.0.0-20230325221338-052af4a8072b // indirect
@@ -137,18 +120,8 @@
 	gopkg.in/inf.v0 v0.9.1 // indirect
 	gopkg.in/ini.v1 v1.67.0 // indirect
 	gopkg.in/yaml.v3 v3.0.1 // indirect
-<<<<<<< HEAD
-	k8s.io/kube-openapi v0.0.0-20230717233707-2695361300d9 // indirect
-	k8s.io/utils v0.0.0-20230406110748-d93618cff8a2 // indirect
-	modernc.org/cc/v4 v4.1.0 // indirect
-	modernc.org/mathutil v1.5.0 // indirect
-	modernc.org/opt v0.1.3 // indirect
-	modernc.org/strutil v1.1.3 // indirect
-	modernc.org/token v1.0.1 // indirect
-=======
 	k8s.io/kube-openapi v0.0.0-20231010175941-2dd684a91f00 // indirect
 	k8s.io/utils v0.0.0-20230726121419-3b25d923346b // indirect
->>>>>>> 0c98c1e2
 	sigs.k8s.io/json v0.0.0-20221116044647-bc3834ca7abd // indirect
 	sigs.k8s.io/structured-merge-diff/v4 v4.4.1 // indirect
 )